--- conflicted
+++ resolved
@@ -1,13 +1,7 @@
 [tool.poetry]
-<<<<<<< HEAD
-name = "Monarch TRAPI KP"
-version = "0.0.0"
-description = "TRAPI KP wrapper for SemSimian Searches of the Monarch Initiative Knowledge Graph"
-=======
 name = "monarch-trapi-kp"
 version = "0.0.1"
 description = "Translator (Knowledge Provider) Reasoner API wrapper for the Semantic Similarity algorithm against the knowledge graph of the Monarch Initiative information system"
->>>>>>> 677e1fb5
 authors = [
     "Richard Bruskiewich <richard.bruskiewich@delphinai.com>",
     "Kevin Schaper <kevin@tislab.org>",
