--- conflicted
+++ resolved
@@ -22,21 +22,14 @@
    Copy the `.env-template` file, saved as `.env` in repository root dir, then customize accordingly, for example:
    
    ```bash   
-<<<<<<< HEAD
     WEB_HOST=0.0.0.0
     WEB_PORT=8080
-    MTA_SERVICE_ADDRESS=54.87.193.222
+    # Use a real IP here during deployment, e.g.
+    # MTA_SERVICE_ADDRESS=54.87.193.222
+    MTA_SERVICE_ADDRESS="localhost"
     MTA_TITLE=MonarchTranslatorARA
     MTA_VERSION='1.4.0'
     BL_VERSION='4.1.0'
-=======
-    WEB_HOST="0.0.0.0"
-    WEB_PORT="8080"
-    MTA_SERVICE_ADDRESS="localhost"
-    MTA_TITLE="Monarch TRAPI KP"
-    MTA_VERSION="1.4.0"
-    BL_VERSION="4.1.0"
->>>>>>> 3c749c69
    ```
 
 #### Troubleshooting
